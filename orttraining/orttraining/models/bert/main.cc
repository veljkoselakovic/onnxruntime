--- conflicted
+++ resolved
@@ -363,10 +363,9 @@
     ORT_RETURN_IF_NOT(params.data_parallel_size > 0, "data_parallel_size must > 0");
     ORT_RETURN_IF_NOT(params.horizontal_parallel_size > 0, "horizontal_parallel_size must > 0");
 
-<<<<<<< HEAD
     params.do_pipeline = flags["do_pipeline"].as<bool>();
     params.num_pipeline_stages = flags["num_pipeline_stages"].as<int>();
-=======
+
     int64_t seed = flags["seed"].as<int64_t>();
     if (params.horizontal_parallel_size > 1 && seed <= 0) {
       seed = 8211; // Megatron needs a random seed.
@@ -375,7 +374,6 @@
       utils::SetRandomSeed(seed);
       std::cout << "Random seed is set to: " << seed << std::endl;
     }
->>>>>>> de543c03
 
     ort_params.log_severity = static_cast<logging::Severity>(flags["ort_log_severity"].as<int>());
     ORT_RETURN_IF_NOT(
