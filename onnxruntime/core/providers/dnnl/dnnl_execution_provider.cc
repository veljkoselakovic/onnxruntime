--- conflicted
+++ resolved
@@ -12,6 +12,13 @@
 #include "dnnl_fwd.h"
 #include <Windows.h>
 
+namespace {
+struct KernelRegistryAndStatus {
+	std::shared_ptr<onnxruntime::Prov_KernelRegistry> kernel_registry{ Prov_KernelRegistry::Create() };
+
+  Status st;
+};
+}  // namespace
 const OrtApi* ORT_API_CALL GetApi(uint32_t /*version*/) NO_EXCEPTION { return nullptr; }
 const char* ORT_API_CALL GetVersionString() NO_EXCEPTION { return "invalid"; }
 
@@ -24,12 +31,6 @@
   return &ort_api_base;
 }
 
-namespace {
-struct KernelRegistryAndStatus {
-  std::shared_ptr<onnxruntime::KernelRegistry> kernel_registry = std::make_shared<onnxruntime::KernelRegistry>();
-  Status st;
-};
-}  // namespace
 namespace onnxruntime {
 
 constexpr const char* DNNL = "Dnnl";
@@ -60,13 +61,8 @@
 namespace ort_dnnl {
 class ONNX_OPERATOR_KERNEL_CLASS_NAME(kDnnlExecutionProvider, kOnnxDomain, 7, Gemm);
 
-<<<<<<< HEAD
-void RegisterDNNLKernels(Prov_KernelRegistry& kernel_registry) {
+Status RegisterDNNLKernels(Prov_KernelRegistry& kernel_registry) {
   static const Prov_BuildKernelCreateInfoFn function_table[] = {
-=======
-Status RegisterDNNLKernels(KernelRegistry& kernel_registry) {
-  static const BuildKernelCreateInfoFn function_table[] = {
->>>>>>> 31b6629e
       BuildKernelCreateInfo<ONNX_OPERATOR_KERNEL_CLASS_NAME(kDnnlExecutionProvider, kOnnxDomain, 7, Gemm)>,
   };
 
@@ -76,18 +72,6 @@
   return Status::OK();
 }
 
-<<<<<<< HEAD
-std::shared_ptr<Prov_KernelRegistry> GetDnnlKernelRegistry() {
-  std::shared_ptr<Prov_KernelRegistry> kernel_registry = Prov_KernelRegistry::Create();
-  RegisterDNNLKernels(*kernel_registry);
-  return kernel_registry;
-}
-}  // namespace ort_dnnl
-
-std::shared_ptr<Prov_KernelRegistry> DNNLExecutionProvider::Prov_GetKernelRegistry() const {
-  static std::shared_ptr<Prov_KernelRegistry> kernel_registry_ = onnxruntime::ort_dnnl::GetDnnlKernelRegistry();
-  return kernel_registry_;
-=======
 KernelRegistryAndStatus GetDnnlKernelRegistry() {
   KernelRegistryAndStatus ret;
   ret.st = RegisterDNNLKernels(*ret.kernel_registry);
@@ -95,12 +79,11 @@
 }
 }  // namespace ort_dnnl
 
-std::shared_ptr<KernelRegistry> DNNLExecutionProvider::GetKernelRegistry() const {
+std::shared_ptr<Prov_KernelRegistry> DNNLExecutionProvider::Prov_GetKernelRegistry() const {
   static KernelRegistryAndStatus k = onnxruntime::ort_dnnl::GetDnnlKernelRegistry();
   // throw if the registry failed to initialize
   ORT_THROW_IF_ERROR(k.st);
   return k.kernel_registry;
->>>>>>> 31b6629e
 }
 
 bool DNNLExecutionProvider::UseSubgraph(const onnxruntime::Prov_GraphViewer& graph_viewer) const {
